--- conflicted
+++ resolved
@@ -25,39 +25,21 @@
 - Обеспечивает [**адаптивность под проекты**](https://github.com/feature-sliced/wiki/blob/master/about/architecture.md#adaptivity-%D0%B0%D0%B4%D0%B0%D0%BF%D1%82%D0%B8%D0%B2%D0%BD%D0%BE%D1%81%D1%82%D1%8C%D0%BA%D0%B0%D1%81%D1%82%D0%BE%D0%BC%D0%B8%D0%B7%D0%B8%D1%80%D1%83%D0%B5%D0%BC%D0%BE%D1%81%D1%82%D1%8C)
 
 ## Overview
-<<<<<<< HEAD
+
 `feature-sliced` - структурная методология (архитектура) для фронтенд проектов
 Главная идея - разделить логику приложения не по типам, **а по функциональности приложения, т.е. согласно бизнес-ценностям**
 
-### Motivation
+### Мотивация
 Архитектуру проекта понимает только изначальный автор; сложно добавить человека в команду; много неявных сайд-эффектов
 при разработке, большая связанность компонентов, сложно переиспользовать/модифицировать логику.
 
 feature-sliced создаются для того, чтобы переместить часть [проектных знаний](./about/knowledge-types.md), отвечающую за архитектуру в третью группу
 — технологический стек.
 <!-- > TODO: будет дополняться позже -->
-=======
-
-Методология помогает *определять и стандартизировать разбиение модулей для больших и долгоживужих проектов.*
-
-В соответствие с ней, становится проще поддерживать и адаптировать изменяющуюся функциональность приложений.
-
-> См. также ["Требования к архитектуре"](./about/architecture.md)
-
-### Мотивация
-
-Стандартизация проектных знаний и решений, подкрепленная обширным опытом разработки.
-
-Методология агрегирует лучшие практики и паттерны проектирования, с адаптацией под специфику разработки фронтенд-проектов *(базируясь на разделении ответственности модулей)*
-
-> Ведь практик и паттернов много *(SOLID, GRASP, DDD)*, но устоявшиеся и конкретные подходы - крайне трудно найти
-
-> См. также ["Мотивация создания методологии"](./about/motivation.md)
 
 ### Концепции
 
 [`Public API`](./concepts/public-api.md), [`Isolation`](./concepts/cross-communication.md), ...
->>>>>>> 3fd7bb1f
 
 ## Структура
 
