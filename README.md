--- conflicted
+++ resolved
@@ -222,18 +222,11 @@
 
 ## Further reading
 
-<<<<<<< HEAD
-- [Введение в методологию][refs-getstarted]
-- [Миграция с feature-slices@v1][refs-migration-v1]
-- [О методологии][refs-about]
-- Прочие материалы
-  - *Предыдущие* ответвления методологии: *[feature-slices](https://featureslices.dev/v1.0.html)*, *[feature-driven][ext-fdd]*
-=======
 - **[Документация методологии][refs-docs]**
     > *Get-Started, Concepts, Guides, References, About*
+- **[Миграция с feature-slices@v1][refs-migration-v1]**
 - **Прочие материалы**
   - Предыдущие версии методологии: *[feature-slices](https://featureslices.dev/v1.0.html)*, *[feature-driven][ext-fdd]*
->>>>>>> a36ac0ae
   - [Доклад React SPB Meetup #1 - Feature Slices](https://t.me/feature_slices)
   - [Feature Driven Architecture - Oleg Isonen](https://www.youtube.com/watch?v=BWAeYuWFHhs)
   - [A feature based approach to React development](https://ryanlanciaux.com/blog/2017/08/20/a-feature-based-approach-to-react-development/)
@@ -243,19 +236,6 @@
 
 <br/>
 
-<<<<<<< HEAD
-- [Дискуссии по методологии][ext-discussions]
-  > **Здесь обсуждаются и разбираются рельные примеры применения, вопросы, проблемы, идеи методологии**
-  >
-  > Все это в совокупности влияет на спецификацию, тулкит и в целом - на дальнейшее видение и развитие методологии
-  >
-  > *Т.е. все, чего пока нет в спецификации/тулките - так или иначе обсуждается в github-discussions*
-- **Как можно помочь?**
-  - ⭐ Оцените нас на GitHub, если у вас остались положительные впечатления
-    > Или если по-вашему этот проект должен развиваться дальше
-  - 💫 Ознакомьтесь с нашим [contributing][refs-contributing] гайдом
-    > **Важно любое содействие** - от *фидбека* до *участия в самой разработке!*
-=======
 - **[Дискуссии по методологии][ext-discussions]**
   - **Здесь обсуждаются и разбираются реальные примеры применения, вопросы, проблемы, идеи методологии**
   - Все это в совокупности влияет на спецификацию, тулкит и в целом - на дальнейшее видение и развитие методологии
@@ -263,7 +243,6 @@
 - **[Как можно помочь?][refs-contributing]**
   - ⭐ Оцените нас на GitHub
   - 💫 **Важно любое содействие** - от *фидбека* до *участия в развитии методологии!*
->>>>>>> a36ac0ae
 
 <!-- 
 FIXME: Не удалось нормально justify-content:space-around применить в md
