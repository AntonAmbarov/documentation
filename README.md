--- conflicted
+++ resolved
@@ -31,18 +31,11 @@
 [refs-motivation-why]: ./about/motivation.md#-почему-не-хватает-существующих-решений
 [refs-ext-ubiq-lang]: https://thedomaindrivendesign.io/developing-the-ubiquitous-language
 
-<<<<<<< HEAD
 - Обеспечивает [**понятность, контролируемость и адаптивность**][refs-arch-req] архитектуры
 - Основана на [**проверенных временем**][refs-motivation-why] практиках проектирования и концепциях
     > `SOLID`, `GRASP`, `DDD`, `Vertical Slices`, `Public API`, `Isolation`
 - Предлагает разделять проект согласно [**бизнес-юнитам**][refs-ext-ubiq-lang]
 
-## Overview
-
-Методология призвана *упростить и стандартизировать декомпозицию логики для больших и долгоживужих проектов.*
-
-В соответствие с ней, фронтенд-проекты становится проще поддерживать и адаптировать к возникающим новым условиям.
-=======
 ## Motivation
 
 Обычно, подходы построения архитектуры фронтенда от проекта к проекту - [переизобретаются с нуля](./about/motivation.md), пополняя тем самым ["проектные знания"](./references/knowledge-types.md)
@@ -50,7 +43,6 @@
 > Несмотря на то, что специфика фронтенд-проектов отличается не так значительно
 
 При этом, неверно принятые решения зачастую приводят [к проблемам масштабируемости проекта и команды](./about/architecture.md#%EF%B8%8F-проблемы).
->>>>>>> 94154c77
 
 И поэтому - вместо того, чтобы придумывать и документировать это каждый раз - хочется **обобщить опыт и сформировать рабочую, проверенную и задокументированную методологию** для проектирования архитектуры фронтенда.
 
@@ -60,15 +52,9 @@
 
 ## Overview
 
-<<<<<<< HEAD
-> Ведь практик и паттернов много *(SOLID, GRASP, DDD)*, но устоявшиеся и конкретные подходы - [крайне трудно найти][refs-motivation]
-=======
-Методология помогает *определять и стандартизировать разбиение модулей для больших и долгоживужих проектов.*
+Методология призвана *упростить и стандартизировать декомпозицию логики для больших и долгоживужих проектов.*
 
-В соответствие с ней, становится проще поддерживать и адаптировать изменяющуюся функциональность приложений.
->>>>>>> 94154c77
-
-> См. также ["Требования к архитектуре"](./about/architecture.md)
+В соответствие с ней, фронтенд-проекты становится проще поддерживать и адаптировать к возникающим новым условиям.
 
 ## Concepts
 
@@ -126,13 +112,9 @@
     └── index.tsx/              #
 ```
 
-<<<<<<< HEAD
 > Подробнее - ["Абстракции методологии"](./intro/abstractions.md) и ["Разбиение приложения"](./concepts/app-splitting.md)
 
-## См. также
-=======
 ## Further reading
->>>>>>> 94154c77
 
 <!--
 TODO: Если ссылок будет потом оч много - вынести в переменные
