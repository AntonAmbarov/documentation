# feature-sliced

<!-- 🏅 Add badges -->

<!--
[npm]: https://www.npmjs.com/package/NPM_PACKAGE

[![npm](https://img.shields.io/npm/v/NPM_PACKAGE?style=flat-square)][npm]
[![npm](https://img.shields.io/npm/dw/NPM_PACKAGE?style=flat-square)][npm]
[![npm bundle size](https://img.shields.io/bundlephobia/min/NPM_PACKAGE?style=flat-square)][npm]
[![Hits](https://hits.seeyoufarm.com/api/count/incr/badge.svg?url=https%3A%2F%2Fgithub.com%2FOWNER%2FREPO&count_bg=%2379C83D&title_bg=%23555555&icon=&icon_color=%23E7E7E7&title=hits&edge_flat=true)](https://hits.seeyoufarm.com)
[![GitHub Workflow Status](https://img.shields.io/github/workflow/status/OWNER/REPO/WORKFLOW?label=tests&style=flat-square)](https://github.com/OWNER/REPO/actions)
[![GitHub commit activity](https://img.shields.io/github/commit-activity/m/OWNER/REPO?style=flat-square)](https://github.com/OWNER/REPO/commits)
-->


<!-- 🖼️ Add logo / primary image -->
<img src="https://avatars.githubusercontent.com/u/60469024?s=120" align="right" width=120>

<!-- ⚡ Add primary information & features about your repository -->
Методология, помогающая определять разбиение модулей и связи между ними в приложении

- Обеспечивает [**понятность и явность архитектуры**](https://github.com/feature-sliced/wiki/blob/master/about/architecture.md#explicit-%D0%BF%D0%BE%D0%BD%D1%8F%D1%82%D0%BD%D0%BE%D1%81%D1%82%D1%8C%D1%8F%D0%B2%D0%BD%D0%BE%D1%81%D1%82%D1%8C)
- Обеспечивает [**контроль и изоляцию модулей**](https://github.com/feature-sliced/wiki/blob/master/about/architecture.md#control-%D0%BA%D0%BE%D0%BD%D1%82%D1%80%D0%BE%D0%BB%D1%8C%D0%B8%D0%B7%D0%BE%D0%BB%D0%B8%D1%80%D0%BE%D0%B2%D0%B0%D0%BD%D0%BD%D0%BE%D1%81%D1%82%D1%8C)
- Обеспечивает [**адаптивность под проекты**](https://github.com/feature-sliced/wiki/blob/master/about/architecture.md#adaptivity-%D0%B0%D0%B4%D0%B0%D0%BF%D1%82%D0%B8%D0%B2%D0%BD%D0%BE%D1%81%D1%82%D1%8C%D0%BA%D0%B0%D1%81%D1%82%D0%BE%D0%BC%D0%B8%D0%B7%D0%B8%D1%80%D1%83%D0%B5%D0%BC%D0%BE%D1%81%D1%82%D1%8C)

## Overview

<<<<<<< HEAD
Методология помогает *определять и стандартизировать разбиение модулей для больших и долгоживужих проектов.*
=======
Основные идеи: 
- разделить логику приложения не по типам, **а по функциональности приложения, т.е. согласно бизнес-ценностям**
  > См. также `separation of concerns`, `vertical-slices`, `feature-based`
- **группировать слайсы БЛ** по слоям и скоупу влияния
  > `app` > `*processes` > `pages` > `features` > `entities` > `shared`
>>>>>>> c2e51f79

В соответствие с ней, становится проще поддерживать и адаптировать изменяющуюся функциональность приложений.

> См. также ["Требования к архитектуре"](./about/architecture.md)

### Мотивация

Стандартизация проектных знаний и решений, подкрепленная обширным опытом разработки.

Методология агрегирует лучшие практики и паттерны проектирования, с адаптацией под специфику разработки фронтенд-проектов *(базируясь на разделении ответственности модулей)*

> Ведь практик и паттернов много *(SOLID, GRASP, DDD)*, но устоявшиеся и конкретные подходы - крайне трудно найти

> См. также ["Мотивация создания методологии"](./about/motivation.md)

> `TODO:` Не моя часть, но базово разметил (будет дорасписано Олегом по его задаче)

### Концепции

[`Public API`](./concepts/public-api.md), [`Isolation`](./concepts/cross-communication.md), ...

> `TODO:` Не моя часть, но базово разметил (будет дорасписано Виктором по его задаче)

## Структура

> См. также ["Абстракции методологии"](./intro/abstractions.md) и ["Разбиение приложения"](./concepts/app-splitting.md)

> `WIP:` Нейминг групп временный, и будет определен окончательно ближе к релизу MVP

```sh
└── src/
    ├── app/                    # Layer: Приложение
    |                           #
    ├── processes/              # Layer: Процессы (опционален)
    |   ├── {some-process}/     #     Slice: (н-р процесс CartPayment)
    |   |   ├── lib/            #         Segment: Инфраструктурная-логика (хелперы)
    |   |   └── model/          #         Segment: Бизнес-логика
    |   ...                     #
    |                           #
    ├── pages/                  # Layer: Страницы
    |   ├── {some-page}/        #     Slice: (н-р страница ProfilePage)
    |   |   ├── lib/            #         Segment: Инфраструктурная-логика (хелперы)
    |   |   ├── model/          #         Segment: Бизнес-логика
    |   |   └── ui/             #         Segment: UI-логика
    |   ...                     #
    |                           #
    ├── features/               # Layer: Фичи
    |   ├── {some-feature}/     #     Slice: (н-р фича AuthByPhone)
    |   |   ├── lib/            #         Segment: Инфраструктурная-логика (хелперы)
    |   |   ├── model/          #         Segment: Бизнес-логика
    |   |   └── ui/             #         Segment: UI-логика
    |   ...                     #
    |                           #
    ├── entities/               # Layer: Бизнес-сущности
    |   ├── {some-entity}/      #     Slice: (н-р сущность User)
    |   |   ├── lib/            #         Segment: Инфраструктурная-логика (хелперы)
    |   |   ├── model/          #         Segment: Бизнес-логика
    |   |   └── ui/             #         Segment: UI-логика
    |   ...                     #
    |                           #
    ├── shared/                 # Layer: Переиспользуемые ресурсы
    |   ├── api/                #         Segment: Логика запросов к API
    |   ├── lib/                #         Segment: Инфраструктурная-логика (хелперы)
    |   └── ui/                 #         Segment: UI-логика
    |   ...                     #
    |                           #
    └── index.tsx/              #
```

## P.S. **Это не "серебряная пуля"**
Не так много примеров проектов, которые полностью следуют правилам и принципам методологии, с сохранением преимуществ

Это связано с тем, что принципы вырисовывают **очень идеальную** архитектуру в теории, но сложную в реализации

> На данный момент ведется активная работа над тем, чтобы соединить опыт многих разработчиков и выразить его в единой методологии, помогающей в реализации методологии в проектах

## См. также

<!-- TODO: Если ссылок будет потом оч много - вынести в переменные -->
<!-- TODO: Пока что упоминаем здесь все существующие статьи - после того как их количество вырастет - сделаем более структурированную навигацию -->

- [О методологии](./about/readme.md)
- [Об архитектуре](./about/architecture.md)
- [Об истории методологии](./about/history.md)
- `NEW:` `HOT:` [Про абстракции методологии](./intro/abstractions.md)
- `NEW:` [О мотивации создания методологии](./about/motivation.md)
- `NEW:` [О понимании потребностей и формулировке задач](./concepts/understanding-needs.md)
- [Дискуссии по методологии](https://github.com/feature-sliced/wiki/discussions)
  > **Здесь обсуждаются и разбираются рельные примеры применения, вопросы, проблемы, идеи методологии**
  >
  > Все это в совокупности влияет на спецификацию, тулкит и в целом - на дальнейшее видение и развитие методологии
  > *Т.е. все, чего пока нет в спецификации/тулките - так или иначе обсуждается в github-discussions*
- `NEW:` [О Public API сущностей](./concepts/public-api.md)
- **Как можно помочь?**
  - ⭐ Оцените нас на GitHub, если у вас остались положительные впечатления
    > Или если по-вашему этот проект должен развиваться дальше
  - 💫 Ознакомьтесь с нашим [contributing](./CONTRIBUTING.md) гайдом
    > **Важно любое содействие** - от *фидбека* до *участия в самой разработке*!<|MERGE_RESOLUTION|>--- conflicted
+++ resolved
@@ -26,15 +26,7 @@
 
 ## Overview
 
-<<<<<<< HEAD
 Методология помогает *определять и стандартизировать разбиение модулей для больших и долгоживужих проектов.*
-=======
-Основные идеи: 
-- разделить логику приложения не по типам, **а по функциональности приложения, т.е. согласно бизнес-ценностям**
-  > См. также `separation of concerns`, `vertical-slices`, `feature-based`
-- **группировать слайсы БЛ** по слоям и скоупу влияния
-  > `app` > `*processes` > `pages` > `features` > `entities` > `shared`
->>>>>>> c2e51f79
 
 В соответствие с ней, становится проще поддерживать и адаптировать изменяющуюся функциональность приложений.
 
