--- conflicted
+++ resolved
@@ -111,18 +111,14 @@
     While absolutely inverting, but later for alphaless images
     maybe will be changed to 0.9 (for more soft inverting)
   */
-<<<<<<< HEAD
-    filter: invert(1);
-=======
-  filter: invert(1) hue-rotate(180deg);
+    filter: invert(1) hue-rotate(180deg);
 }
 
 .codesandbox {
-  width: 100%;
-  height: 700px;
-  border: 0;
-  border-radius: 4px;
-  overflow: hidden;
-  background-color: #F0F2F5;
->>>>>>> 8015b7e7
+    width: 100%;
+    height: 700px;
+    overflow: hidden;
+    background-color: #f0f2f5;
+    border: 0;
+    border-radius: 4px;
 }