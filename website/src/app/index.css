--- conflicted
+++ resolved
@@ -115,33 +115,25 @@
 }
 
 .codesandbox {
-<<<<<<< HEAD
     width: 100%;
     height: 700px;
     overflow: hidden;
     background-color: #f0f2f5;
     border: 0;
     border-radius: 4px;
-=======
-  width: 100%;
-  height: 700px;
-  border: 0;
-  border-radius: 4px;
-  overflow: hidden;
-  background-color: #F0F2F5;
 }
 
 /* media */
+
 /* TODO: connect as file */
 
 @media screen and (max-width: 450px) {
-  .button-group {
-      display: block;   
-  }
+    .button-group {
+        display: block;
+    }
 
-  .button-group .button {
-      border-radius: var(--ifm-button-border-radius) !important;
-      margin: 2px;
-  }
->>>>>>> 422dfa89
+    .button-group .button {
+        margin: 2px;
+        border-radius: var(--ifm-button-border-radius) !important;
+    }
 }