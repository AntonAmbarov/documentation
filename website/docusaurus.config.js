--- conflicted
+++ resolved
@@ -249,24 +249,14 @@
 
 /** @type {Config["themeConfig"]["announcementBar"]} */
 const announcementBar = {
-<<<<<<< HEAD
-    id: "wip", // Any value that will identify this message.
-    content: `<b>WIP:</b> Текущая версия методологии находится на стадии разработки и некоторые детали <i>могут измениться</i>`,
-    backgroundColor: "#e6a700", // As caution by docusaurus (defaults was `#fff`)
-    textColor: "#fff",
-    // textColor: '#091E42', // Defaults to `#000`.
+    id: "bar", // Any value that will identify this message.
+    // content: `<b>WIP:</b> Текущая версия методологии находится на стадии разработки и некоторые детали <i>могут измениться</i>`,
+    // backgroundColor: '#e6a700', // As caution by docusaurus (defaults was `#fff`)
+    content: `Если вы используете методологию <a href="/versions">(v0 / v1 / v2)</a> по работе или в личных проектах, то <a href="https://github.com/feature-sliced/documentation/issues/131" target="_blank" rel="noreferrer noopener">расскажите нам!</a>`,
+    backgroundColor: "#5c9cb5", // As primary theme
+    textColor: "#fff", // Defaults to `#000`.
     isCloseable: false, // Defaults to `true`.
 };
-=======
-  id: 'bar', // Any value that will identify this message.
-  // content: `<b>WIP:</b> Текущая версия методологии находится на стадии разработки и некоторые детали <i>могут измениться</i>`,
-  // backgroundColor: '#e6a700', // As caution by docusaurus (defaults was `#fff`)
-  content: `Если вы используете методологию <a href="/versions">(v0 / v1 / v2)</a> по работе или в личных проектах, то <a href="https://github.com/feature-sliced/documentation/issues/131" target="_blank" rel="noreferrer noopener">расскажите нам!</a>`,
-  backgroundColor: '#5c9cb5', // As primary theme
-  textColor: "#fff", // Defaults to `#000`.
-  isCloseable: false, // Defaults to `true`.
-}
->>>>>>> 9065d98a
 
 /** @type {Config} */
 module.exports = {
