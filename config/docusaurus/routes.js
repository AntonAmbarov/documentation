/* eslint-disable sonarjs/no-duplicate-string */
// Custom "not-docusaurus-related" config for routes setup
// @see https://docusaurus.io/docs/api/plugins/@docusaurus/plugin-client-redirects

// FIXME: move to root and remove "docs" redundant prefix later
const SECTIONS = {
    BRANDING: {
        shortPath: "/branding",
        fullPath: "/docs/branding",
    },
    MIGRATION: {
        shortPath: "/docs/guides/migration",
        fullPath: "/docs/guides/migration/from-custom",
    },
};

/**
 * Redirections after restructuring docs
 * @remark For compatibility with legacy links
 * TODO: Cleanup totally after 2.0.0-stable release
 */
const LEGACY_ROUTES = [
    {
        group: "🚀 Get Started",
        details: "Simplified and merged",
        children: [
            {
                title: "Tutorial",
                from: "/docs/get-started/quick-start",
                to: "/docs/get-started/tutorial",
            },
            {
                title: "Basics",
                from: "/docs/get-started/basics",
                to: "/docs/get-started/overview",
            },
            {
                title: "Decompose Cheatsheet",
                from: [
                    "/docs/get-started/tutorial/decompose",
                    "/docs/get-started/tutorial/design-mockup",
                    "/docs/get-started/onboard/cheatsheet",
                ],
                to: "/docs/get-started/cheatsheet",
            },
        ],
    },
    {
        group: "🍰 Alternatives",
        details:
            "Moved and merged to /about/alternatives as advanced materials",
        children: [
            {
                title: "Architecture approaches alternatives",
                from: [
                    "/docs/about/alternatives/big-ball-of-mud",
                    "/docs/about/alternatives/design-principles",
                    "/docs/about/alternatives/ddd",
                    "/docs/about/alternatives/clean-architecture",
                    "/docs/about/alternatives/frameworks",
                    "/docs/about/alternatives/atomic-design",
                    "/docs/about/alternatives/smart-dumb-components",
                    "/docs/about/alternatives/feature-driven",
                ],
                to: "/docs/about/alternatives",
            },
        ],
    },
    {
        group: "🍰 Promote & Understanding",
        details: "Moved to /about as advanced materials",
        children: [
            {
                title: "Knowledge types",
                from: "/docs/reference/knowledge-types",
                to: "/docs/about/understanding/knowledge-types",
            },
            {
                title: "Needs driven",
                from: "/docs/concepts/needs-driven",
                to: "/docs/about/understanding/needs-driven",
            },
            {
                title: "About architecture",
                from: "/docs/concepts/architecture",
                to: "/docs/about/understanding/architecture",
            },
            {
                title: "Naming adaptability",
                from: "/docs/concepts/naming-adaptability",
                to: "/docs/about/understanding/naming",
            },
            {
                title: "Signals of architecture",
                from: "/docs/concepts/signals",
                to: "/docs/about/understanding/signals",
            },
            {
                title: "Abstractions of architecture",
                from: "/docs/concepts/abstractions",
                to: "/docs/about/understanding/abstractions",
            },
        ],
    },
    {
        group: "📚 Reference guidelines (isolation & units)",
        details: "Moved to /reference as theoretical materials (old concepts)",
        children: [
            {
                title: "Decouple of entities",
                from: "/docs/concepts/decouple-entities",
                to: "/docs/reference/isolation/decouple-entities",
            },
            {
                title: "Low Coupling & High Cohesion",
                from: "/docs/concepts/low-coupling",
                to: "/docs/reference/isolation/coupling-cohesion",
            },
            {
                title: "Cross-communication",
                from: "/docs/concepts/cross-communication",
                to: "/docs/reference/isolation",
            },
            {
                title: "App splitting",
                from: "/docs/concepts/app-splitting",
                to: "/docs/reference",
            },
            {
                title: "Decomposition",
                from: "/docs/reference/units/decomposition",
                to: "/docs/reference",
            },
            {
                title: "Units",
                from: "/docs/reference/units",
                to: "/docs/reference",
            },
            {
                title: "Layers",
                from: "/docs/reference/units/layers",
                to: "/docs/reference/layers",
            },
            {
                title: "Layer overview",
                from: "/docs/reference/layers/overview",
                to: "/docs/reference/layers",
            },
            {
                title: "App layer",
                from: "/docs/reference/units/layers/app",
                to: "/docs/reference/layers",
            },
            {
                title: "Processes layer",
                from: "/docs/reference/units/layers/processes",
                to: "/docs/reference/layers",
            },
            {
                title: "Pages layer",
                from: "/docs/reference/units/layers/pages",
                to: "/docs/reference/layers",
            },
            {
                title: "Widgets layer",
                from: "/docs/reference/units/layers/widgets",
                to: "/docs/reference/layers",
            },
            {
                title: "Widgets layer",
                from: "/docs/reference/layers/widgets",
                to: "/docs/reference/layers",
            },
            {
                title: "Features layer",
                from: "/docs/reference/units/layers/features",
                to: "/docs/reference/layers",
            },
            {
                title: "Entities layer",
                from: "/docs/reference/units/layers/entities",
                to: "/docs/reference/layers",
            },
            {
                title: "Shared layer",
                from: "/docs/reference/units/layers/shared",
                to: "/docs/reference/layers",
            },
            {
                title: "Segments",
                from: "/docs/reference/units/segments",
                to: "/docs/reference/slices-segments",
            },
        ],
    },
    {
        group: "🎯 Bad Practices handbook",
        details: "Moved to /guides as practice materials",
        children: [
            {
                title: "Cross-imports",
                from: "/docs/concepts/issues/cross-imports",
                to: "/docs/guides/issues/cross-imports",
            },
            {
                title: "Desegmented",
                from: "/docs/concepts/issues/desegmented",
                to: "/docs/guides/issues/desegmented",
            },
            {
                title: "Routes",
                from: "/docs/concepts/issues/routes",
                to: "/docs/guides/issues/routes",
            },
        ],
    },
    {
        group: "🎯 Examples",
        details:
            "Grouped and simplified into /guides/examples as practical examples",
        children: [
            {
                title: "Viewer logic",
                from: "/docs/guides/examples/viewer",
                to: "/docs/guides/examples/auth",
            },
            {
                title: "Monorepo",
                from: "/docs/guides/monorepo",
                to: "/docs/guides/examples/monorepo",
            },
            {
                title: "White Labels",
                from: "/docs/guides/white-labels",
                to: "/docs/guides/examples/white-labels",
            },
        ],
    },
    {
        group: "🎯 Migration",
        details:
            "Grouped and simplified into /guides/migration as migration guidelines",
        children: [
            {
                title: "Migration from V1",
                from: "/docs/guides/migration-from-v1",
                to: "/docs/guides/migration/from-v1",
            },
            {
                title: "Migration from Legacy",
                from: "/docs/guides/migration-from-legacy",
                to: "/docs/guides/migration/from-custom",
            },
        ],
    },
    {
        group: "🎯 Tech",
        details: "Grouped into /guides/tech as tech-specific usage guidelines",
        children: [
            {
                title: "Usage with NextJS",
                from: "/docs/guides/usage-with-nextjs",
                to: "/docs/guides/tech/with-nextjs",
            },
        ],
    },
    {
<<<<<<< HEAD
        group: "Deduplication of Reference",
        details:
            "Cleaned up the Reference section and deduplicated the material",
        children: [
            {
                title: "Isolation of modules",
                from: "/docs/reference/isolation",
                to: "/docs/reference/layers#import-rule-on-layers",
=======
        group: "Rename 'legacy' to 'custom'",
        details:
            "'Legacy' is derogatory, we don't get to call people's projects legacy",
        children: [
            {
                title: "Rename 'legacy' to custom",
                from: "/docs/guides/migration/from-legacy",
                to: "/docs/guides/migration/from-custom",
>>>>>>> 39ae10f9
            },
        ],
    },
];

// @returns { from, to }[]
const LEGACY_ROUTES_REDIRECTS = LEGACY_ROUTES.reduce((acc, group) => {
    const cleanItems = group.children.map(({ from, to }) => ({ from, to }));
    return acc.concat(cleanItems);
}, []);

// FIXME: temp, resolve later
// @returns { from, to }[]
const SECTIONS_REDIRECTS = Object.values(SECTIONS).map(
    ({ shortPath, fullPath }) => ({
        from: shortPath,
        to: fullPath,
    }),
);

// !!! FIXME: refactor later!
// UPD: Removed new docs routes for simplifying
const _TOTAL_ROUTES = [
    "/docs/about",
    "/docs/about/alternatives",
    "/docs/about/mission",
    "/docs/about/motivation",
    "/docs/about/promote/for-company",
    "/docs/about/promote/for-team",
    "/docs/about/promote/integration",
    "/docs/about/promote/partial-application",
    "/docs/branding",
    "/docs/get-started",
    "/docs/get-started/overview",
    "/docs/get-started/cheatsheet",
    "/docs/get-started/faq",
    "/docs/get-started/tutorial",
    "/docs/guides",
    "/docs/guides/examples",
    "/docs/guides/examples/auth",
    "/docs/guides/examples/autocompleted",
    "/docs/guides/examples/browser-api",
    "/docs/guides/examples/cms",
    "/docs/guides/examples/feedback",
    "/docs/guides/examples/i18n",
    "/docs/guides/examples/metric",
    "/docs/guides/examples/monorepo",
    "/docs/guides/examples/page-layout",
    "/docs/guides/examples/platforms",
    "/docs/guides/examples/ssr",
    "/docs/guides/examples/theme",
    "/docs/guides/examples/types",
    "/docs/guides/examples/white-labels",
    "/docs/guides/migration/from-custom",
    "/docs/guides/migration/from-v1",
    "/docs/guides/tech/with-nextjs",
    "/docs/",
    "/docs/reference",
];
// from: "/en/docs/*" to "/docs/*"
const I18N_REDIRECTS = _TOTAL_ROUTES.map((route) => ({
    from: route.replace("/docs", "/en/docs"),
    to: route,
}));
// NOTE: temp redirects, resolve later
// https://docusaurus.io/docs/api/plugins/@docusaurus/plugin-client-redirects
const REDIRECTS = [
    ...SECTIONS_REDIRECTS,
    ...LEGACY_ROUTES_REDIRECTS,
    ...I18N_REDIRECTS,
];

module.exports = {
    LEGACY_ROUTES,
    REDIRECTS,
};<|MERGE_RESOLUTION|>--- conflicted
+++ resolved
@@ -265,7 +265,18 @@
         ],
     },
     {
-<<<<<<< HEAD
+        group: "Rename 'legacy' to 'custom'",
+        details:
+            "'Legacy' is derogatory, we don't get to call people's projects legacy",
+        children: [
+            {
+                title: "Rename 'legacy' to custom",
+                from: "/docs/guides/migration/from-legacy",
+                to: "/docs/guides/migration/from-custom",
+            },
+        ],
+    },
+    {
         group: "Deduplication of Reference",
         details:
             "Cleaned up the Reference section and deduplicated the material",
@@ -274,16 +285,6 @@
                 title: "Isolation of modules",
                 from: "/docs/reference/isolation",
                 to: "/docs/reference/layers#import-rule-on-layers",
-=======
-        group: "Rename 'legacy' to 'custom'",
-        details:
-            "'Legacy' is derogatory, we don't get to call people's projects legacy",
-        children: [
-            {
-                title: "Rename 'legacy' to custom",
-                from: "/docs/guides/migration/from-legacy",
-                to: "/docs/guides/migration/from-custom",
->>>>>>> 39ae10f9
             },
         ],
     },
